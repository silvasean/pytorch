--- conflicted
+++ resolved
@@ -164,12 +164,8 @@
     case MessageType::SCRIPT_RREF_FETCH_CALL: {
       auto& srf = static_cast<ScriptRRefFetchCall&>(rpc);
       auto& ctx = RRefContext::getInstance();
-<<<<<<< HEAD
-      c10::intrusive_ptr<OwnerRRef> rref = ctx.getOwnerRRef(srf.rrefId());
-=======
       c10::intrusive_ptr<OwnerRRef> rref =
           ctx.getOwnerRRef(srf.rrefId());
->>>>>>> 1f720300
       if (rref->hasValue()) { // optional fast-path
         return wrap(ScriptRRefFetchRet({rref->getValue()}).toMessage());
       }
@@ -194,12 +190,8 @@
     case MessageType::PYTHON_RREF_FETCH_CALL: {
       auto& prf = static_cast<PythonRRefFetchCall&>(rpc);
       auto& ctx = RRefContext::getInstance();
-<<<<<<< HEAD
-      c10::intrusive_ptr<OwnerRRef> rref = ctx.getOwnerRRef(prf.rrefId());
-=======
       c10::intrusive_ptr<OwnerRRef> rref =
           ctx.getOwnerRRef(prf.rrefId());
->>>>>>> 1f720300
       if (rref->hasValue()) { // optional fast-path
         auto value = rref->getValue();
         py::object pyValue;
