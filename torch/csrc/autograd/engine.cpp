--- conflicted
+++ resolved
@@ -86,17 +86,13 @@
   // might set this to false.
   void push(NodeTask item, bool incrementOutstandingTasks = true);
   void pushShutdownTask();
-<<<<<<< HEAD
-
   // Pop a NodeTask from the ReadyQueue, block thread if queue is empty
   std::unique_ptr<NodeTask> pop();
   // Pop a NodeTask from the ReadyQueue within a timeout period, if timeout
   // then it will return a nullptr instead.
   std::unique_ptr<NodeTask> pop(const std::chrono::microseconds &timeout);
-=======
-  NodeTask pop();
   size_t size() const;
->>>>>>> fb36f1c3
+
 };
 
 // Note [Reentrant backwards]
@@ -186,17 +182,13 @@
   not_empty_.notify_one();
 }
 
-<<<<<<< HEAD
-auto ReadyQueue::pop() -> std::unique_ptr<NodeTask> {
-=======
 size_t ReadyQueue::size() const {
   // Lock mutex for accesses to heap_
   std::unique_lock<std::mutex> lock(mutex_);
   return heap_.size();
 }
 
-auto ReadyQueue::pop() -> NodeTask {
->>>>>>> fb36f1c3
+auto ReadyQueue::pop() -> std::unique_ptr<NodeTask> {
   // Lock mutex for accesses to heap_
   std::unique_lock<std::mutex> lock(mutex_);
   not_empty_.wait(lock, [this]{ return !heap_.empty(); });
