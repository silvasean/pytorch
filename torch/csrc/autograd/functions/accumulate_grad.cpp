#include <torch/csrc/autograd/functions/accumulate_grad.h>

#include <torch/csrc/autograd/grad_mode.h>
#include <torch/csrc/autograd/variable.h>
#include <torch/csrc/autograd/functions/basic_ops.h>
#include <torch/csrc/autograd/functions/tensor.h>
#include <torch/csrc/autograd/functions/utils.h>

#include <cstdint>
#include <stdexcept>
#include <utility>

using at::Tensor;

namespace torch { namespace autograd {

// AccumulateGrad sets sequence_nr to the max value so it's always called
// ASAP during backwards.
AccumulateGrad::AccumulateGrad(Variable variable_)
    : Node(/*sequence_nr=*/UINT64_MAX)
    , variable(std::move(variable_)) {
  add_input_metadata(variable);
}

auto AccumulateGrad::apply(variable_list&& grads) -> variable_list {
  // XXX: this method is not thread-safe!
  check_input_variables("AccumulateGrad", grads, 1, 0);

  if (!grads[0].defined())
    return {};
  if (variable.grad_fn())
    throw std::logic_error("leaf variable has been moved into the graph interior");
  if (!variable.requires_grad())
    return {};

  auto new_grad = std::move(grads[0]);
<<<<<<< HEAD

  std::lock_guard<std::mutex> lock(grad_mutex);

  for (auto& hook : variable.hooks()) {
=======
  for (auto& hook : impl::hooks(variable)) {
>>>>>>> 36aaa299
    new_grad = (*hook)({new_grad})[0];
  }

  at::Tensor& grad = variable.grad();
  if (!grad.defined()) {
    // under following condition, we can avoid clone()
    if (!GradMode::is_enabled()
        && !new_grad.is_sparse()
        && new_grad.is_contiguous()
        && new_grad.use_count() <= 1 + !post_hooks().empty()) {
      // first check it is in first-order grad only mode
      // then check not sparse before is_contiguous
      // then check contiguous, otherwise later in place accumulation may fail
      // and lastly, check it is the last reference before we grab it.
      // If the function has post hooks (for example, a DDP allreduce hook),
      // call_function in Engine.cpp will temporarily bump the refcount by one, hence the
      // addition of !post_hooks().empty().
      variable.grad() = new_grad.detach();
    } else {
      if (new_grad.is_sparse()) {
        variable.grad() = new_grad.clone();
      } else {
        variable.grad() = new_grad.clone(at::MemoryFormat::Contiguous);
      }
    }
  } else if (!GradMode::is_enabled()) {
    // This case is not strictly necessary, but it makes the first-order only case
    // slightly more efficient.
    Variable& grad_variable = as_variable_ref(grad);
    if (grad_variable.is_sparse() && !new_grad.is_sparse()) {
      // If `grad_variable` is sparse and `new_grad` is not sparse, their sum is not
      // sparse, and we must change the TensorImpl type of `grad_variable` for it to
      // store the result. However, changing the TensorImpl type of a tensor requires
      // changing the tensor itself, and thus in this case we have to change the grad
      // tensor.
      grad_variable = new_grad + grad_variable;
    } else {
      // In this case we can avoid changing the grad tensor. There are three scenarios
      // when we'll hit this case:
      //
      // 1. `grad_variable` is sparse, and `new_grad` is sparse.
      // 2. `grad_variable` is dense, and `new_grad` is sparse.
      // 3. `grad_variable` is dense, and `new_grad` is dense.
      //
      // In all of these three cases, `grad_variable += new_grad` is a valid operation
      // which adds `new_grad` to `grad_variable` in place. `grad_variable` is thus
      // still referring to the same tensor after the operation.
      grad_variable += new_grad;
    }
  } else {
    variable.grad() = grad + new_grad;
  }

  return variable_list();
}

}} // namespace torch::autograd<|MERGE_RESOLUTION|>--- conflicted
+++ resolved
@@ -34,14 +34,8 @@
     return {};
 
   auto new_grad = std::move(grads[0]);
-<<<<<<< HEAD
-
   std::lock_guard<std::mutex> lock(grad_mutex);
-
-  for (auto& hook : variable.hooks()) {
-=======
   for (auto& hook : impl::hooks(variable)) {
->>>>>>> 36aaa299
     new_grad = (*hook)({new_grad})[0];
   }
 
