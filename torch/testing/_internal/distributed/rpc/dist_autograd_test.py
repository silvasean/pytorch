--- conflicted
+++ resolved
@@ -1771,7 +1771,6 @@
             loss = rpc.rpc_sync(
                 "worker{}".format(self._next_rank()),
                 torch.add,
-<<<<<<< HEAD
                 args=(t1, t2)).sum()
 
             # Run backward in a loop multiple times.
@@ -1898,46 +1897,4 @@
             # check a,b uses different grad buffer
             self.assertFalse(p_a == p_b)
             # check one of them is using the computed buffer
-            self.assertTrue(p_a == p_g or p_b == p_g)
-
-
-@unittest.skipIf(
-    not torch._six.PY3,
-    "Pytorch distributed autograd package " "does not support python2",
-)
-class DistAutogradJitTest(RpcAgentTestFixture):
-    @dist_init
-    def test_get_gradients(self):
-        dst_rank = self.rank
-
-        @torch.jit.script
-        def dist_get_gradients(context_id):
-            # type: (int) -> (Dict[Tensor, Tensor])
-            return dist_autograd.get_gradients(context_id)
-
-        FileCheck().check("get_gradients").run(str(dist_get_gradients.graph))
-        with dist_autograd.context() as context_id:
-            t1 = torch.rand((3, 3), requires_grad=True)
-            t2 = torch.rand((3, 3), requires_grad=True)
-            t3 = torch.add(t1, t2)
-
-            dist_autograd.backward([t3.sum()])
-            grads = dist_get_gradients(context_id)
-
-            self.assertEqual(2, len(grads))
-            self.assertIn(t1, grads)
-            self.assertIn(t2, grads)
-            self.assertEqual(torch.ones(3, 3), grads[t1])
-            self.assertEqual(torch.ones(3, 3), grads[t2])
-
-
-if __name__ == "__main__":
-    unittest.main()
-=======
-                args=(t1, t2, self._next_rank()),
-            ).sum()
-
-            # Run backward in a loop multiple times.
-            for i in range(1000):
-                dist_autograd.backward([loss], retain_graph=True)
->>>>>>> 6bdb5953
+            self.assertTrue(p_a == p_g or p_b == p_g)