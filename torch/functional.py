--- conflicted
+++ resolved
@@ -2,13 +2,8 @@
 import torch.nn.functional as F
 
 from ._overrides import has_torch_function, handle_torch_function
-<<<<<<< HEAD
-from ._jit_internal import boolean_dispatch
+from ._jit_internal import boolean_dispatch, List
 from ._jit_internal import _overload as overload
-from typing import List
-=======
-from ._jit_internal import boolean_dispatch, List
->>>>>>> ffee6183
 
 Tensor = torch.Tensor
 from torch import _VF
