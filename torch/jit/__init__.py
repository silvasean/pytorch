--- conflicted
+++ resolved
@@ -772,7 +772,6 @@
         import torch
         def foo(x, y):
             return 2 * x + y
-<<<<<<< HEAD
 
         # Run `foo` with the provided inputs and record the tensor operations
         traced_foo = torch.jit.trace(foo, (torch.rand(3), torch.rand(3)))
@@ -780,15 +779,6 @@
         # `traced_foo` can now be run with the TorchScript interpreter or saved
         # and loaded in a Python-free environment
 
-=======
-
-        # Run `foo` with the provided inputs and record the tensor operations
-        traced_foo = torch.jit.trace(foo, (torch.rand(3), torch.rand(3)))
-
-        # `traced_foo` can now be run with the TorchScript interpreter or saved
-        # and loaded in a Python-free environment
-
->>>>>>> e8d2ddc2
     Example (tracing an existing module)::
 
         import torch
@@ -1062,11 +1052,7 @@
     `TorchScript Language Reference`_.
 
     ``torch.jit.script`` can be used as a function for modules and functions, and as a decorator
-<<<<<<< HEAD
     ``@torch.jit.script`` for `TorchScript Classes <TorchScript Class_>`_ and functions.
-=======
-    ``@torch.jit.script`` for `TorchScript Classes`_ and functions.
->>>>>>> e8d2ddc2
 
     **Scripting a function**
         The ``@torch.jit.script`` decorator will construct a ``torch._C.Function``
