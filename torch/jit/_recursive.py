--- conflicted
+++ resolved
@@ -7,10 +7,7 @@
 
 import torch._jit_internal as _jit_internal
 from torch.jit.frontend import get_default_args
-<<<<<<< HEAD
-=======
 from torch.jit._builtins import _find_builtin
->>>>>>> ff7d1477
 from torch.nn import Module
 from torch._six import get_function_from_type, bind_method
 
@@ -69,20 +66,11 @@
     ConcreteModuleType doesn't have a JIT type associated with it yet, it
     must be filled in by the caller.
     """
-<<<<<<< HEAD
-    concrete_type = torch._C.ConcreteModuleType()
-    concrete_type.add_pyclass(type(nn_module))
-    if isinstance(nn_module, (torch.nn.ModuleDict)):
-        concrete_type.set_module_dict()
-    if isinstance(nn_module, (torch.nn.ModuleList, torch.nn.Sequential)):
-        concrete_type.set_module_list()
-=======
     concrete_type_builder = torch._C.ConcreteModuleTypeBuilder(type(nn_module))
     if isinstance(nn_module, (torch.nn.ModuleDict)):
         concrete_type_builder.set_module_dict()
     if isinstance(nn_module, (torch.nn.ModuleList, torch.nn.Sequential)):
         concrete_type_builder.set_module_list()
->>>>>>> ff7d1477
 
     class_annotations = getattr(nn_module, '__annotations__', {})
 
@@ -263,11 +251,7 @@
                 hasattr(nn_module, "_concrete_type"):
             return nn_module._concrete_type
 
-<<<<<<< HEAD
-        raw_concrete_type = infer_raw_concrete_type(nn_module)
-=======
         concrete_type_builder = infer_concrete_type_builder(nn_module)
->>>>>>> ff7d1477
 
         nn_module_type = type(nn_module)
         if nn_module_type not in self.type_store:
@@ -539,22 +523,6 @@
 
     check_module_initialized(nn_module)
 
-<<<<<<< HEAD
-def recursive_script(nn_module):
-    """
-    Makes a ScriptModule from an nn.Module, using the default rules for
-    determining which methods to compile.
-
-    Arguments:
-        nn_module:  The original Python nn.Module that we are creating a ScriptModule for.
-    """
-    if isinstance(nn_module, torch.jit.ScriptModule):
-        return nn_module
-
-    check_module_initialized(nn_module)
-
-    return create_script_module(nn_module, infer_methods_to_compile(nn_module))
-=======
     def infer_interface_methods_to_compile(nn_module):
         """
         Rule to infer the methods from the interface type to know which
@@ -566,7 +534,6 @@
         return stubs
 
     return create_script_module(nn_module, infer_interface_methods_to_compile)
->>>>>>> ff7d1477
 
 def try_compile_fn(fn, loc):
     if _jit_internal.is_ignored_fn(fn):
