import sys
import ast
import inspect
import re
import torch
from .._jit_internal import List, BroadcastingList1, BroadcastingList2, \
    BroadcastingList3, Tuple, is_tuple, is_list, Dict, is_dict, Optional, \
    is_optional, _qualified_name, Any, RRef, is_rref
from torch._C import TensorType, TupleType, FloatType, IntType, \
    ListType, StringType, DictType, BoolType, OptionalType, ClassType, InterfaceType, AnyType, NoneType, \
    DeviceObjType, RRefType

from textwrap import dedent
from torch._six import builtins, PY2
from torch._utils_internal import get_source_lines_and_file


PY35 = sys.version_info >= (3, 5)


class Module(object):
    def __init__(self, name, members):
        self.name = name
        self.members = members

    def __getattr__(self, name):
        try:
            return self.members[name]
        except KeyError:
            raise RuntimeError("Module {} has no member called {}".format(self.name, name))


class EvalEnv(object):
    env = {
        'torch': Module('torch', {'Tensor': torch.Tensor}),
        'Tensor': torch.Tensor,
        'typing': Module('typing', {'Tuple': Tuple}),
        'Tuple': Tuple,
        'List': List,
        'Dict': Dict,
        'Optional': Optional,
        'RRef': RRef,
    }

    def __init__(self, rcb):
        self.rcb = rcb

    def __getitem__(self, name):
        if name in self.env:
            return self.env[name]
        if self.rcb is not None:
            return self.rcb(name)
        return getattr(builtins, name, None)

def get_signature(fn, rcb, loc, is_method):
    # Python 3.5 adds support for the nice annotation syntax, so try that first.
    signature = None
    if PY35:
        signature = try_real_annotations(fn, loc)
        if signature is not None and is_method:
            # If this is a method, then the signaure will include a type for
            # `self`, but type comments do not contain a `self`. So strip it
            # away here so everything is consistent (`inspect.ismethod` does
            # not work here since `fn` is unbound at this point)
            param_types, return_type = signature
            param_types = param_types[1:]
            signature = (param_types, return_type)

    if signature is None:
        type_line, source = None, None
        try:
            source = dedent(''.join(get_source_lines_and_file(fn)[0]))
            type_line = get_type_line(source)
        except TypeError:
            pass
        # This might happen both because we failed to get the source of fn, or
        # because it didn't have any annotations.
        if type_line is not None:
            signature = parse_type_line(type_line, rcb, loc)

    return signature


def is_function_or_method(the_callable):
    # A stricter version of `inspect.isroutine` that does not pass for built-in
    # functions
    return inspect.isfunction(the_callable) or inspect.ismethod(the_callable)


def is_vararg(the_callable):
    if not is_function_or_method(the_callable) and hasattr(the_callable, '__call__'):  # noqa: B004
        # If `the_callable` is a class, de-sugar the call so we can still get
        # the signature
        the_callable = the_callable.__call__

    if is_function_or_method(the_callable):
        if PY2:
            # [inspect args]
            # `inspect.getfullargspec` is not available in Python 2 but
            # `inspect.getargspec` is deprecated in Python 3, so we have to
            # switch over them
            return inspect.getargspec(the_callable).varargs is not None
        else:
            return inspect.getfullargspec(the_callable).varargs is not None
    else:
        return False


def get_param_names(fn, n_args):
    if not is_function_or_method(fn) and hasattr(fn, '__call__') and is_function_or_method(fn.__call__):  # noqa: B004
        # De-sugar calls to classes
        fn = fn.__call__

    if is_function_or_method(fn):
        if PY2:
            # see [inspect args]
            return inspect.getargspec(fn).args
        else:
            return inspect.getfullargspec(fn).args
    else:
        # The `fn` was not a method or function (maybe a class with a __call__
        # method, so use a default param name list)
        return [str(i) for i in range(n_args)]


def check_fn(fn, loc):
    # Make sure the function definition is not a class instantiation
    try:
        source = dedent(''.join(get_source_lines_and_file(fn)[0]))
    except (TypeError, IOError):
        return
    if source is None:
        return

    py_ast = ast.parse(source)
    if len(py_ast.body) == 1 and isinstance(py_ast.body[0], ast.ClassDef):
        raise torch.jit.frontend.FrontendError(
            loc, "Cannot instantiate class '{}' in a script function".format(py_ast.body[0].name))
    if len(py_ast.body) != 1 or not isinstance(py_ast.body[0], ast.FunctionDef):
        raise torch.jit.frontend.FrontendError(loc, "Expected a single top-level function")


def parse_type_line(type_line, rcb, loc):
    """Parses a type annotation specified as a comment.

    Example inputs:
        # type: (Tensor, torch.Tensor) -> Tuple[Tensor]
        # type: (Tensor, Tuple[Tensor, Tensor]) -> Tensor
    """
    arg_ann_str, ret_ann_str = split_type_line(type_line)

    try:
        arg_ann = eval(arg_ann_str, {}, EvalEnv(rcb))  # noqa: P204
    except (NameError, SyntaxError) as e:
        raise RuntimeError("Failed to parse the argument list of a type annotation: {}".format(str(e)))

    if not isinstance(arg_ann, tuple):
        arg_ann = (arg_ann,)

    try:
        ret_ann = eval(ret_ann_str, {}, EvalEnv(rcb))  # noqa: P204
    except (NameError, SyntaxError) as e:
        raise RuntimeError("Failed to parse the return type of a type annotation: {}".format(str(e)))

    arg_types = [ann_to_type(ann, loc) for ann in arg_ann]
    return arg_types, ann_to_type(ret_ann, loc)


def get_type_line(source):
    """Tries to find the line containing a comment with the type annotation."""
    type_comment = '# type:'

    lines = source.split('\n')
    lines = [(line_num, line) for line_num, line in enumerate(lines)]
    type_lines = list(filter(lambda line: type_comment in line[1], lines))
    lines_with_type = list(filter(lambda line: 'type' in line[1], lines))

    if len(type_lines) == 0:
        type_pattern = re.compile('#[\t ]*type[\t ]*:')
        wrong_type_lines = list(filter(lambda line: type_pattern.search(line[1]), lines))
        if len(wrong_type_lines) > 0:
            raise RuntimeError("The annotation prefix in line " + str(wrong_type_lines[0][0])
                               + " is probably invalid.\nIt must be '# type:'"
                               + "\nSee PEP 484 (https://www.python.org/dev/peps/pep-0484/#suggested-syntax-for-python-2-7-and-straddling-code)" # noqa
                               + "\nfor examples")
        return None
    elif len(type_lines) == 1:
        # Only 1 type line, quit now
        return type_lines[0][1].strip()

    # Parse split up argument types according to PEP 484
    # https://www.python.org/dev/peps/pep-0484/#suggested-syntax-for-python-2-7-and-straddling-code
    return_line = None
    parameter_type_lines = []
    for line_num, line in type_lines:
        if '# type: (...) -> ' in line:
            return_line = (line_num, line)
            break
        elif type_comment in line:
            parameter_type_lines.append(line)
    if return_line is None:
        raise RuntimeError("Return type line '# type: (...) -> ...' not found on multiline "
                           "type annotation\n(See PEP 484 https://www.python.org/dev/peps/pep-0484/#suggested-syntax-for-python-2-7-and-straddling-code)")  # noqa

    def get_parameter_type(line):
        item_type = line[line.find(type_comment) + len(type_comment):]
        return item_type.strip()

    types = map(get_parameter_type, parameter_type_lines)
    parameter_types = ", ".join(types)

    return return_line[1].replace("...", parameter_types)


def split_type_line(type_line):
    """Splits the comment with the type annotation into parts for argument and return types.

    For example, for an input of:
        # type: (Tensor, torch.Tensor) -> Tuple[Tensor, Tensor]

    This function will return:
        ("(Tensor, torch.Tensor)", "Tuple[Tensor, Tensor]")

    """
    start_offset = len('# type:')
    try:
        arrow_pos = type_line.index('->')
    except ValueError:
        raise RuntimeError("Syntax error in type annotation (cound't find `->`)")
    return type_line[start_offset:arrow_pos].strip(), type_line[arrow_pos + 2:].strip()


def try_real_annotations(fn, loc):
    """Tries to use the Py3.5+ annotation syntax to get the type."""
    try:
        sig = inspect.signature(fn)
    except ValueError:
        return None

    all_annots = [sig.return_annotation] + [p.annotation for p in sig.parameters.values()]
    if all(ann is sig.empty for ann in all_annots):
        return None

    def as_ann(ann):
        # sig.empty is really annoying so convert it to None
        return ann if ann is not sig.empty else None

    arg_types = [ann_to_type(as_ann(p.annotation), loc)
                 for p in sig.parameters.values()]
    return_type = ann_to_type(as_ann(sig.return_annotation), loc)
    return arg_types, return_type


def try_ann_to_type(ann, loc):
    if ann is None:
        return TensorType.get()
    elif ann is torch.Tensor:
        return TensorType.get()
    elif is_tuple(ann):
        return TupleType([try_ann_to_type(a, loc) for a in ann.__args__])
    elif is_list(ann):
        return ListType(try_ann_to_type(ann.__args__[0], loc))
    elif is_dict(ann):
        key = try_ann_to_type(ann.__args__[0], loc)
        value = try_ann_to_type(ann.__args__[1], loc)
        return DictType(key, value)
    elif is_optional(ann):
        if issubclass(ann.__args__[1], type(None)):
            return OptionalType(try_ann_to_type(ann.__args__[0], loc))
        else:
<<<<<<< HEAD
            return OptionalType(try_ann_to_type(ann.__args__[1], loc))
=======
            return OptionalType(ann_to_type(ann.__args__[1]))
    elif is_rref(ann):
        return RRefType(ann_to_type(ann.__args__[0]))
>>>>>>> b10761d8
    elif ann is float:
        return FloatType.get()
    elif ann is int:
        return IntType.get()
    elif ann is str:
        return StringType.get()
    elif ann is bool:
        return BoolType.get()
    elif ann is Any:
        return AnyType.get()
    elif ann is type(None):
        return NoneType.get()
    elif inspect.isclass(ann) and hasattr(ann, "__torch_script_class__"):
        return ClassType(_qualified_name(ann))
    elif inspect.isclass(ann) and hasattr(ann, "__torch_script_interface__"):
        return InterfaceType(_qualified_name(ann))
    elif ann is torch.device:
        return DeviceObjType.get()
    else:
        # Maybe resolve a NamedTuple to a Tuple Type
        def fake_rcb(key):
            return None
        the_type = torch._C._resolve_type_from_object(ann, loc, fake_rcb)
        if the_type is not None:
            return the_type
    return None


def ann_to_type(ann, loc):
    the_type = try_ann_to_type(ann, loc)
    if the_type is not None:
        return the_type
    raise ValueError("Unknown type annotation: '{}'".format(ann))


__all__ = [
    'Any',
    'List',
    'BroadcastingList1',
    'BroadcastingList2',
    'BroadcastingList3',
    'Tuple',
    'is_tuple',
    'is_list',
    'Dict',
    'is_dict',
    'TensorType',
    'TupleType',
    'FloatType',
    'IntType',
    'ListType',
    'StringType',
    'DictType',
    'AnyType',
    'Module',
    # TODO: Consider not exporting these during wildcard import (reserve
    # that for the types; for idiomatic typing code.)
    'get_signature',
    'check_fn',
    'get_param_names',
    'parse_type_line',
    'get_type_line',
    'split_type_line',
    'try_real_annotations',
    'try_ann_to_type',
    'ann_to_type',
]<|MERGE_RESOLUTION|>--- conflicted
+++ resolved
@@ -268,13 +268,9 @@
         if issubclass(ann.__args__[1], type(None)):
             return OptionalType(try_ann_to_type(ann.__args__[0], loc))
         else:
-<<<<<<< HEAD
             return OptionalType(try_ann_to_type(ann.__args__[1], loc))
-=======
-            return OptionalType(ann_to_type(ann.__args__[1]))
     elif is_rref(ann):
-        return RRefType(ann_to_type(ann.__args__[0]))
->>>>>>> b10761d8
+        return RRefType(try_ann_to_type(ann.__args__[0], loc))
     elif ann is float:
         return FloatType.get()
     elif ann is int:
