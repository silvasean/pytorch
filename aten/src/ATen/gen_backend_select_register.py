--- conflicted
+++ resolved
@@ -30,11 +30,7 @@
     if declaration_option['name'].endswith('_like') or declaration_option['name'].startswith('new_'):
         return False
 
-<<<<<<< HEAD
     return declaration_option.get('arguments', '') != '' and TOUtils.check_if_factory_method(declaration_option["arguments"])
-=======
-    return any(a.get('dynamic_type') == 'TensorOptions' for a in declaration_option['arguments'])
->>>>>>> 6b892049
 
 def register_backend_select_methods(declarations, template_path, file_manager):
     backend_select_method_definitions = []
